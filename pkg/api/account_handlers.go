--- conflicted
+++ resolved
@@ -311,16 +311,23 @@
 	return &traces, nil
 }
 
-<<<<<<< HEAD
+func (h Handler) GetAccountDiff(ctx context.Context, params oas.GetAccountDiffParams) (*oas.GetAccountDiffOK, error) {
+	accountID, err := tongo.ParseAccountID(params.AccountID)
+	if err != nil {
+		return nil, toError(http.StatusBadRequest, err)
+	}
+	balanceChange, err := h.storage.GetAccountDiff(ctx, accountID, params.StartDate, params.EndDate)
+	if err != nil {
+		return nil, toError(http.StatusInternalServerError, err)
+	}
+	return &oas.GetAccountDiffOK{BalanceChange: balanceChange}, nil
+}
+
 func (h Handler) GetAccountNftHistory(ctx context.Context, params oas.GetAccountNftHistoryParams) (*oas.AccountEvents, error) {
-=======
-func (h Handler) GetAccountDiff(ctx context.Context, params oas.GetAccountDiffParams) (*oas.GetAccountDiffOK, error) {
->>>>>>> 2c1072c1
-	accountID, err := tongo.ParseAccountID(params.AccountID)
-	if err != nil {
-		return nil, toError(http.StatusBadRequest, err)
-	}
-<<<<<<< HEAD
+	accountID, err := tongo.ParseAccountID(params.AccountID)
+	if err != nil {
+		return nil, toError(http.StatusBadRequest, err)
+	}
 	traceIDs, err := h.storage.GetAccountNftsHistory(ctx, accountID, params.Limit, optIntToPointer(params.BeforeLt), optIntToPointer(params.StartDate), optIntToPointer(params.EndDate))
 	if err != nil {
 		return nil, toError(http.StatusInternalServerError, err)
@@ -330,13 +337,6 @@
 		return nil, toError(http.StatusInternalServerError, err)
 	}
 	return &oas.AccountEvents{Events: events, NextFrom: lastLT}, nil
-=======
-	balanceChange, err := h.storage.GetAccountDiff(ctx, accountID, params.StartDate, params.EndDate)
-	if err != nil {
-		return nil, toError(http.StatusInternalServerError, err)
-	}
-	return &oas.GetAccountDiffOK{BalanceChange: balanceChange}, nil
->>>>>>> 2c1072c1
 }
 
 func pubkeyFromCodeData(code, data []byte) ([]byte, error) {
