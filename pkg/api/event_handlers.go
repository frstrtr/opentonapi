--- conflicted
+++ resolved
@@ -533,81 +533,6 @@
 		}
 		t.Children = append(t.Children, child)
 	}
-<<<<<<< HEAD
-	sharedExecutor := newSharedAccountExecutor(accounts, executor, resolver, configBase64)
-	for k, v := range accounts {
-		code := accountCode(v)
-		if code == nil {
-			continue
-		}
-		b, err := code.ToBoc()
-		if err != nil {
-			return nil, err
-		}
-		inspectionResult, err := abi.NewContractInspector().InspectContract(ctx, b, sharedExecutor, k)
-		if err != nil {
-			return nil, err
-		}
-		implemented := make(map[abi.ContractInterface]struct{}, len(inspectionResult.ContractInterfaces))
-		for _, iface := range inspectionResult.ContractInterfaces {
-			implemented[iface] = struct{}{}
-		}
-		t.AccountInterfaces = inspectionResult.ContractInterfaces
-		for _, m := range inspectionResult.GetMethods {
-			switch data := m.Result.(type) {
-			case abi.GetNftDataResult:
-				if _, ok := implemented[abi.Teleitem]; !ok {
-					continue
-				}
-				value := big.Int(data.Index)
-				index := decimal.NewFromBigInt(&value, 0)
-				collectionAddr, err := tongo.AccountIDFromTlb(data.CollectionAddress)
-				if err != nil || collectionAddr == nil {
-					continue
-				}
-				_, nftByIndex, err := abi.GetNftAddressByIndex(ctx, sharedExecutor, *collectionAddr, data.Index)
-				if err != nil {
-					continue
-				}
-				indexResult, ok := nftByIndex.(abi.GetNftAddressByIndexResult)
-				if !ok {
-					continue
-				}
-				nftAddr, err := tongo.AccountIDFromTlb(indexResult.Address)
-				if err != nil || nftAddr == nil {
-					continue
-				}
-				t.AdditionalInfo.EmulatedTeleitemNFT = &core.EmulatedTeleitemNFT{
-					Index:             index,
-					CollectionAddress: collectionAddr,
-					Verified:          *nftAddr == k,
-				}
-			case abi.GetWalletDataResult:
-				master, _ := tongo.AccountIDFromTlb(data.Jetton)
-				t.AdditionalInfo.SetJettonMaster(k, *master)
-			case abi.GetSaleData_GetgemsResult:
-				price := big.Int(data.FullPrice)
-				owner, err := tongo.AccountIDFromTlb(data.Owner)
-				if err != nil {
-					continue
-				}
-				t.AdditionalInfo.NftSaleContract = &core.NftSaleContract{
-					NftPrice: price.Int64(),
-					Owner:    owner,
-				}
-			case abi.GetSaleData_BasicResult:
-				price := big.Int(data.FullPrice)
-				owner, err := tongo.AccountIDFromTlb(data.Owner)
-				if err != nil {
-					continue
-				}
-				t.AdditionalInfo.NftSaleContract = &core.NftSaleContract{
-					NftPrice: price.Int64(),
-					Owner:    owner,
-				}
-			case abi.GetSaleData_GetgemsAuctionResult:
-				owner, err := tongo.AccountIDFromTlb(data.Owner)
-=======
 	accountID := t.Account
 	code := accountCode(accounts[accountID])
 	if code == nil {
@@ -622,10 +547,41 @@
 	if err != nil {
 		return nil, err
 	}
+	implemented := make(map[abi.ContractInterface]struct{}, len(inspectionResult.ContractInterfaces))
+	for _, iface := range inspectionResult.ContractInterfaces {
+		implemented[iface] = struct{}{}
+	}
 	// TODO: for all obtained Jetton Masters confirm that jetton wallets are valid
 	t.AccountInterfaces = inspectionResult.ContractInterfaces
 	for _, m := range inspectionResult.GetMethods {
 		switch data := m.Result.(type) {
+		case abi.GetNftDataResult:
+			if _, ok := implemented[abi.Teleitem]; !ok {
+				continue
+			}
+			value := big.Int(data.Index)
+			index := decimal.NewFromBigInt(&value, 0)
+			collectionAddr, err := tongo.AccountIDFromTlb(data.CollectionAddress)
+			if err != nil || collectionAddr == nil {
+				continue
+			}
+			_, nftByIndex, err := abi.GetNftAddressByIndex(ctx, sharedExecutor, *collectionAddr, data.Index)
+			if err != nil {
+				continue
+			}
+			indexResult, ok := nftByIndex.(abi.GetNftAddressByIndexResult)
+			if !ok {
+				continue
+			}
+			nftAddr, err := tongo.AccountIDFromTlb(indexResult.Address)
+			if err != nil || nftAddr == nil {
+				continue
+			}
+			t.AdditionalInfo.EmulatedTeleitemNFT = &core.EmulatedTeleitemNFT{
+				Index:             index,
+				CollectionAddress: collectionAddr,
+				Verified:          *nftAddr == k,
+			}
 		case abi.GetWalletDataResult:
 			master, _ := tongo.AccountIDFromTlb(data.Jetton)
 			t.AdditionalInfo.SetJettonMaster(accountID, *master)
@@ -670,7 +626,6 @@
 			}
 			for _, accountID := range []ton.AccountID{*t0, *t1} {
 				_, value, err := abi.GetWalletData(ctx, sharedExecutor, accountID)
->>>>>>> babb5a3b
 				if err != nil {
 					return nil, err
 				}
@@ -678,7 +633,6 @@
 				master, _ := tongo.AccountIDFromTlb(data.Jetton)
 				t.AdditionalInfo.SetJettonMaster(accountID, *master)
 			}
-			// TODO: find out masters of t0, t1
 		}
 	}
 	return t, nil
